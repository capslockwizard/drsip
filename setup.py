import setuptools

with open("README.md", "r") as fh:
    long_description = fh.read()

setuptools.setup(
    name="drsip",
<<<<<<< HEAD
    version="0.29",
=======
    version="0.28",
>>>>>>> 1607e2c8
    author="Justin Chan",
    author_email="capslockwizard@gmail.com",
    description="DRSIP docking package",
    long_description=long_description,
    long_description_content_type="text/markdown",
    url="https://github.com/capslockwizard/drsip/",
    packages=['drsip'],
    install_requires=['zdock-parser','numba', 'numpy', 'scipy', 'pandas', 'u-msgpack-python', 'MDAnalysis', 'biopython', 'drsip-common', 'docking-eval'],
    classifiers=[
        "Environment :: Console",
        "Environment :: Plugins",
        "Intended Audience :: Science/Research",
        "Topic :: Scientific/Engineering :: Bio-Informatics",
        "Programming Language :: Python :: 2.7",
        "License :: OSI Approved :: MIT License",
        "Operating System :: POSIX :: Linux",
        "Operating System :: MacOS",
        "Development Status :: 5 - Production/Stable",
    ],
    scripts=['bin/drsip'],
)<|MERGE_RESOLUTION|>--- conflicted
+++ resolved
@@ -5,11 +5,7 @@
 
 setuptools.setup(
     name="drsip",
-<<<<<<< HEAD
-    version="0.29",
-=======
-    version="0.28",
->>>>>>> 1607e2c8
+    version="0.30",
     author="Justin Chan",
     author_email="capslockwizard@gmail.com",
     description="DRSIP docking package",
